import type { Express, RequestHandler } from "express";
import { createServer, type Server } from "http";
import { storage } from "./storage";
import { z } from "zod";
import { insertLeadSchema, insertVehicleSchema } from "@shared/schema";
<<<<<<< HEAD
=======
import { calculateQuote } from "../client/src/lib/pricing";
>>>>>>> f4ed57d1

const ADMIN_USER = { username: "admin", password: "password" } as const;

const basicAuth: RequestHandler = (req, res, next) => {
  const authHeader = req.headers.authorization;
  if (!authHeader) {
    res.set("WWW-Authenticate", 'Basic realm="Admin"');
    return res.status(401).send("Authentication required");
  }
  const [type, credentials] = authHeader.split(" ");
  if (type !== "Basic" || !credentials) {
    res.set("WWW-Authenticate", 'Basic realm="Admin"');
    return res.status(401).send("Invalid authorization header");
  }
  const [user, pass] = Buffer.from(credentials, "base64").toString().split(":");
  if (user === ADMIN_USER.username && pass === ADMIN_USER.password) {
    return next();
  }
  res.set("WWW-Authenticate", 'Basic realm="Admin"');
  return res.status(401).send("Invalid credentials");
};

export async function registerRoutes(app: Express): Promise<Server> {

  // Public lead submission endpoint (for quote flow)
  app.post('/api/leads', async (req, res) => {
    try {
      const leadData = insertLeadSchema.parse(req.body.lead);
      const vehicleData = insertVehicleSchema.parse(req.body.vehicle);
      
      // Create lead
      const lead = await storage.createLead({
        ...leadData,
        consentTimestamp: new Date(),
        consentIP: req.ip,
        consentUserAgent: req.get('User-Agent') || '',
      });
      
      // Create vehicle
      await storage.createVehicle({
        ...vehicleData,
        leadId: lead.id,
      });
      
      res.json({
        data: lead,
        message: "Lead created successfully"
      });
    } catch (error) {
      console.error("Error creating lead:", error);
      res.status(400).json({ message: "Invalid lead data" });
    }
  });

  // Get leads (for future admin use)
  app.get('/api/leads', async (req, res) => {
    try {
      const leads = await storage.getLeads({});
      res.json({
        data: leads,
        message: "Leads retrieved successfully"
      });
    } catch (error) {
      console.error("Error fetching leads:", error);
      res.status(500).json({ message: "Failed to fetch leads" });
    }
  });

  // Simple admin dashboard protected with basic auth
  app.get('/admin', basicAuth, async (req, res) => {
    try {
      const leads = await storage.getLeads({});
      let content = '';
      for (const lead of leads) {
        const vehicle = await storage.getVehicleByLeadId(lead.id);
        content += `\n<div style="border:1px solid #ccc;padding:10px;margin-bottom:10px;">\n` +
          `<h2>${lead.firstName ?? ''} ${lead.lastName ?? ''}</h2>\n` +
          `<p>Email: ${lead.email ?? ''}</p>\n` +
          `<p>Phone: ${lead.phone ?? ''}</p>\n` +
          (vehicle ? `<p>Vehicle: ${vehicle.year} ${vehicle.make} ${vehicle.model}</p>\n` : '') +
          `<form method="POST" action="/api/leads/${lead.id}/coverage">\n` +
          `<label>Plan: <select name="plan">\n` +
          `<option value="powertrain">powertrain</option>\n` +
          `<option value="gold">gold</option>\n` +
          `<option value="platinum">platinum</option>\n` +
          `</select></label>\n` +
          `<label>Deductible: <input type="number" name="deductible" value="100" /></label>\n` +
          `<label>Monthly Price ($): <input type="number" step="0.01" name="priceMonthly" value="100" /></label>\n` +
          `<input type="hidden" name="termMonths" value="36" />\n` +
          `<button type="submit">Assign Coverage</button>\n` +
          `</form>\n</div>`;
      }

      const html = `<!DOCTYPE html><html><head><title>Admin Dashboard</title></head><body><h1>Lead Management</h1>${content}</body></html>`;
      res.send(html);
    } catch (error) {
      console.error('Error rendering admin dashboard:', error);
      res.status(500).send('Failed to load admin dashboard');
    }
  });

  // Assign coverage plan to a lead
  app.post('/api/leads/:id/coverage', basicAuth, async (req, res) => {
    const schema = z.object({
      plan: z.enum(['powertrain', 'gold', 'platinum']),
      deductible: z.coerce.number(),
      termMonths: z.coerce.number().default(36),
      priceMonthly: z.coerce.number(),
    });

    try {
      const leadId = req.params.id;
      const data = schema.parse(req.body);
      const priceMonthlyCents = Math.round(data.priceMonthly * 100);
      await storage.createQuote({
        leadId,
        plan: data.plan,
        deductible: data.deductible,
        termMonths: data.termMonths,
        priceMonthly: priceMonthlyCents,
        priceTotal: priceMonthlyCents * data.termMonths,
      });
      res.redirect('/admin');
    } catch (error) {
      console.error('Error assigning coverage:', error);
      res.status(400).send('Invalid coverage data');
    }
  });

  const httpServer = createServer(app);
  return httpServer;
}<|MERGE_RESOLUTION|>--- conflicted
+++ resolved
@@ -1,33 +1,8 @@
-import type { Express, RequestHandler } from "express";
+import type { Express } from "express";
 import { createServer, type Server } from "http";
 import { storage } from "./storage";
 import { z } from "zod";
 import { insertLeadSchema, insertVehicleSchema } from "@shared/schema";
-<<<<<<< HEAD
-=======
-import { calculateQuote } from "../client/src/lib/pricing";
->>>>>>> f4ed57d1
-
-const ADMIN_USER = { username: "admin", password: "password" } as const;
-
-const basicAuth: RequestHandler = (req, res, next) => {
-  const authHeader = req.headers.authorization;
-  if (!authHeader) {
-    res.set("WWW-Authenticate", 'Basic realm="Admin"');
-    return res.status(401).send("Authentication required");
-  }
-  const [type, credentials] = authHeader.split(" ");
-  if (type !== "Basic" || !credentials) {
-    res.set("WWW-Authenticate", 'Basic realm="Admin"');
-    return res.status(401).send("Invalid authorization header");
-  }
-  const [user, pass] = Buffer.from(credentials, "base64").toString().split(":");
-  if (user === ADMIN_USER.username && pass === ADMIN_USER.password) {
-    return next();
-  }
-  res.set("WWW-Authenticate", 'Basic realm="Admin"');
-  return res.status(401).send("Invalid credentials");
-};
 
 export async function registerRoutes(app: Express): Promise<Server> {
 
@@ -75,67 +50,6 @@
     }
   });
 
-  // Simple admin dashboard protected with basic auth
-  app.get('/admin', basicAuth, async (req, res) => {
-    try {
-      const leads = await storage.getLeads({});
-      let content = '';
-      for (const lead of leads) {
-        const vehicle = await storage.getVehicleByLeadId(lead.id);
-        content += `\n<div style="border:1px solid #ccc;padding:10px;margin-bottom:10px;">\n` +
-          `<h2>${lead.firstName ?? ''} ${lead.lastName ?? ''}</h2>\n` +
-          `<p>Email: ${lead.email ?? ''}</p>\n` +
-          `<p>Phone: ${lead.phone ?? ''}</p>\n` +
-          (vehicle ? `<p>Vehicle: ${vehicle.year} ${vehicle.make} ${vehicle.model}</p>\n` : '') +
-          `<form method="POST" action="/api/leads/${lead.id}/coverage">\n` +
-          `<label>Plan: <select name="plan">\n` +
-          `<option value="powertrain">powertrain</option>\n` +
-          `<option value="gold">gold</option>\n` +
-          `<option value="platinum">platinum</option>\n` +
-          `</select></label>\n` +
-          `<label>Deductible: <input type="number" name="deductible" value="100" /></label>\n` +
-          `<label>Monthly Price ($): <input type="number" step="0.01" name="priceMonthly" value="100" /></label>\n` +
-          `<input type="hidden" name="termMonths" value="36" />\n` +
-          `<button type="submit">Assign Coverage</button>\n` +
-          `</form>\n</div>`;
-      }
-
-      const html = `<!DOCTYPE html><html><head><title>Admin Dashboard</title></head><body><h1>Lead Management</h1>${content}</body></html>`;
-      res.send(html);
-    } catch (error) {
-      console.error('Error rendering admin dashboard:', error);
-      res.status(500).send('Failed to load admin dashboard');
-    }
-  });
-
-  // Assign coverage plan to a lead
-  app.post('/api/leads/:id/coverage', basicAuth, async (req, res) => {
-    const schema = z.object({
-      plan: z.enum(['powertrain', 'gold', 'platinum']),
-      deductible: z.coerce.number(),
-      termMonths: z.coerce.number().default(36),
-      priceMonthly: z.coerce.number(),
-    });
-
-    try {
-      const leadId = req.params.id;
-      const data = schema.parse(req.body);
-      const priceMonthlyCents = Math.round(data.priceMonthly * 100);
-      await storage.createQuote({
-        leadId,
-        plan: data.plan,
-        deductible: data.deductible,
-        termMonths: data.termMonths,
-        priceMonthly: priceMonthlyCents,
-        priceTotal: priceMonthlyCents * data.termMonths,
-      });
-      res.redirect('/admin');
-    } catch (error) {
-      console.error('Error assigning coverage:', error);
-      res.status(400).send('Invalid coverage data');
-    }
-  });
-
   const httpServer = createServer(app);
   return httpServer;
 }