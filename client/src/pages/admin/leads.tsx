import { useState, useMemo } from "react";
import { useQuery, useMutation, useQueryClient } from "@tanstack/react-query";
import { Card, CardContent, CardDescription, CardHeader, CardTitle } from "@/components/ui/card";
import { Button } from "@/components/ui/button";
import { Input } from "@/components/ui/input";
import { Select, SelectContent, SelectItem, SelectTrigger, SelectValue } from "@/components/ui/select";
import { Table, TableBody, TableCell, TableHead, TableHeader, TableRow } from "@/components/ui/table";
import { Users, Search, Filter, Eye } from "lucide-react";
import { Link } from "wouter";
import { useToast } from "@/hooks/use-toast";
import AdminNav from "@/components/admin-nav";
import AdminLogin from "@/components/admin-login";
import { getAuthHeaders, hasCredentials, clearCredentials } from "@/lib/auth";

const authJsonHeaders = () => ({
  ...getAuthHeaders(),
  'Content-Type': 'application/json',
});

export default function AdminLeads() {
  const [authenticated, setAuthenticated] = useState(hasCredentials());
  const [searchTerm, setSearchTerm] = useState("");
  const [statusFilter, setStatusFilter] = useState("all");
  const [sortField, setSortField] = useState<string>('createdAt');
  const [sortOrder, setSortOrder] = useState<'asc' | 'desc'>('asc');
  const [hideDuplicates, setHideDuplicates] = useState(false);
  const { toast } = useToast();
  const queryClient = useQueryClient();

  const { data: leadsData, isLoading } = useQuery({
    queryKey: ['/api/admin/leads'],
<<<<<<< HEAD
    queryFn: async () => {
      const res = await fetch('/api/admin/leads', {
        headers: getAuthHeaders()
      });
      if (res.status === 401) {
        clearCredentials();
        setAuthenticated(false);
        throw new Error('Unauthorized');
      }
      if (!res.ok) throw new Error('Failed to fetch leads');
      return res.json();
    },
    enabled: authenticated,
=======
    queryFn: () =>
      fetch('/api/admin/leads', {
        headers: getAuthHeaders()
      }).then(res => {
        if (!res.ok) throw new Error('Failed to fetch leads');
        return res.json();
      }),
>>>>>>> 0191ab42
    refetchInterval: 5000,
    refetchOnWindowFocus: true,
    staleTime: 0,
  });

  if (!authenticated) {
    return <AdminLogin onSuccess={() => setAuthenticated(true)} />;
  }

  const updateLeadMutation = useMutation({
    mutationFn: ({ id, updates }: { id: string, updates: any }) =>
      fetch(`/api/admin/leads/${id}`, {
        method: 'PATCH',
        headers: authJsonHeaders(),
        body: JSON.stringify(updates),
      }).then(res => {
        if (!res.ok) throw new Error('Failed to update lead');
        return res.json();
      }),
    onSuccess: () => {
      queryClient.invalidateQueries({ queryKey: ['/api/admin/leads'] });
      toast({
        title: "Success",
        description: "Lead updated successfully",
      });
    },
    onError: () => {
      toast({
        title: "Error",
        description: "Failed to update lead",
        variant: "destructive",
      });
    },
  });

  const leads = leadsData?.data || [];

  const duplicateIds = useMemo(() => {
    const emails = new Map<string, string>();
    const phones = new Map<string, string>();
    const dups = new Set<string>();
    for (const item of leads) {
      const lead = item.lead;
      if (lead.email) {
        const existing = emails.get(lead.email);
        if (existing) {
          dups.add(lead.id);
          dups.add(existing);
        } else {
          emails.set(lead.email, lead.id);
        }
      }
      if (lead.phone) {
        const existing = phones.get(lead.phone);
        if (existing) {
          dups.add(lead.id);
          dups.add(existing);
        } else {
          phones.set(lead.phone, lead.id);
        }
      }
    }
    return dups;
  }, [leads]);

  // Filter leads based on search and status
  const filteredLeads = leads.filter((item: any) => {
    const lead = item.lead;
    const vehicle = item.vehicle || {};
    const values = [
      lead.id,
      lead.firstName,
      lead.lastName,
      lead.email,
      lead.phone,
      lead.state,
      vehicle.year,
      vehicle.make,
      vehicle.model,
      lead.source,
      lead.status,
      lead.createdAt
        ? new Date(lead.createdAt).toLocaleString('en-US', { timeZone: 'America/New_York' })
        : '',
    ]
      .filter(Boolean)
      .map((v) => String(v).toLowerCase())
      .join(' ');

    const matchesSearch = values.includes(searchTerm.toLowerCase());
    const matchesStatus = statusFilter === 'all' || lead.status === statusFilter;
    const isDuplicate = duplicateIds.has(lead.id);

    return matchesSearch && matchesStatus && (!hideDuplicates || !isDuplicate);
  });

  const getValue = (item: any, field: string) => {
    const lead = item.lead;
    const vehicle = item.vehicle || {};
    switch (field) {
      case 'id':
        return lead.id;
      case 'firstName':
        return lead.firstName;
      case 'lastName':
        return lead.lastName;
      case 'email':
        return lead.email;
      case 'phone':
        return lead.phone;
      case 'state':
        return lead.state;
      case 'year':
        return vehicle.year;
      case 'make':
        return vehicle.make;
      case 'model':
        return vehicle.model;
      case 'referrer':
        return lead.referrer || lead.source;
      case 'createdAt':
        return lead.createdAt;
      case 'status':
        return lead.status;
      default:
        return '';
    }
  };

  const sortedLeads = [...filteredLeads].sort((a, b) => {
    const aVal = getValue(a, sortField);
    const bVal = getValue(b, sortField);
    if (aVal === undefined || aVal === null) return 1;
    if (bVal === undefined || bVal === null) return -1;
    if (sortField === 'year') {
      const numA = Number(aVal);
      const numB = Number(bVal);
      return sortOrder === 'asc' ? numA - numB : numB - numA;
    }
    if (sortField === 'createdAt') {
      const timeA = new Date(aVal).getTime();
      const timeB = new Date(bVal).getTime();
      return sortOrder === 'asc' ? timeA - timeB : timeB - timeA;
    }
    return sortOrder === 'asc'
      ? String(aVal).localeCompare(String(bVal))
      : String(bVal).localeCompare(String(aVal));
  });

  const handleSort = (field: string) => {
    if (sortField === field) {
      setSortOrder(sortOrder === 'asc' ? 'desc' : 'asc');
    } else {
      setSortField(field);
      setSortOrder('asc');
    }
  };

  const handleStatusChange = (leadId: string, newStatus: string) => {
    updateLeadMutation.mutate({
      id: leadId,
      updates: { status: newStatus },
    });
  };

  if (isLoading) {
    return (
      <div className="min-h-screen bg-gray-50 flex items-center justify-center">
        <div className="animate-spin w-8 h-8 border-4 border-primary border-t-transparent rounded-full" />
      </div>
    );
  }

  return (
    <div className="min-h-screen bg-gray-50">
      <AdminNav />
      {/* Header */}
      <div className="bg-white border-b">
        <div className="px-2">
          <div className="flex justify-between items-center py-6">
            <div>
              <h1 className="text-2xl font-bold text-gray-900 flex items-center">
                <Users className="h-6 w-6 mr-2" />
                Lead Management
              </h1>
              <p className="text-gray-600">Track and manage all customer leads</p>
            </div>
            <div className="flex space-x-4">
              <Button
                variant={hideDuplicates ? "default" : "outline"}
                onClick={() => setHideDuplicates(!hideDuplicates)}
              >
                {hideDuplicates ? "Show Duplicates" : "Hide Duplicates"}
              </Button>
              <Button variant="outline" asChild>
                <Link href="/admin">Dashboard</Link>
              </Button>
              <Button asChild>
                <Link href="/">Public Site</Link>
              </Button>
              <Button asChild>
                <Link href="/admin/leads/new">Add Lead</Link>
              </Button>
            </div>
          </div>
        </div>
      </div>

      <div className="px-2 py-8">
        {/* Filters */}
        <Card className="mb-6">
          <CardHeader>
            <CardTitle className="flex items-center">
              <Filter className="h-5 w-5 mr-2" />
              Filters & Search
            </CardTitle>
          </CardHeader>
          <CardContent>
            <div className="grid grid-cols-1 md:grid-cols-3 gap-4">
              <div className="relative">
                <Search className="absolute left-3 top-3 h-4 w-4 text-gray-400" />
                <Input
                  placeholder="Search leads..."
                  value={searchTerm}
                  onChange={(e) => setSearchTerm(e.target.value)}
                  className="pl-10"
                />
              </div>
              <Select value={statusFilter} onValueChange={setStatusFilter}>
                <SelectTrigger>
                  <SelectValue placeholder="Filter by status" />
                </SelectTrigger>
                <SelectContent>
                  <SelectItem value="all">All Statuses</SelectItem>
                  <SelectItem value="new">New</SelectItem>
                  <SelectItem value="quoted">Quoted</SelectItem>
                  <SelectItem value="callback">Callback</SelectItem>
                  <SelectItem value="left-message">Left Message</SelectItem>
                  <SelectItem value="no-contact">No Contact</SelectItem>
                  <SelectItem value="wrong-number">Wrong Number</SelectItem>
                  <SelectItem value="fake-lead">Fake Lead</SelectItem>
                  <SelectItem value="not-interested">Not Interested</SelectItem>
                  <SelectItem value="duplicate-lead">Duplicate Lead</SelectItem>
                  <SelectItem value="dnc">DNC</SelectItem>
                  <SelectItem value="sold">Sold</SelectItem>
                </SelectContent>
              </Select>
              <div className="text-sm text-gray-600 flex items-center">
                Showing {filteredLeads.length} of {leads.length} leads
              </div>
            </div>
          </CardContent>
        </Card>

        {/* Leads Table */}
        <Card>
          <CardHeader>
            <CardTitle>All Leads</CardTitle>
            <CardDescription>Complete list of customer leads and their status</CardDescription>
          </CardHeader>
          <CardContent>
            <div className="rounded-md border">
              <Table className="text-xs">
                <TableHeader>
                  <TableRow>
                    <TableHead className="cursor-pointer whitespace-nowrap p-2" onClick={() => handleSort('status')}>Status</TableHead>
                    <TableHead className="cursor-pointer whitespace-nowrap p-2" onClick={() => handleSort('id')}>ID</TableHead>
                    <TableHead className="cursor-pointer whitespace-nowrap p-2" onClick={() => handleSort('firstName')}>First Name</TableHead>
                    <TableHead className="cursor-pointer whitespace-nowrap p-2" onClick={() => handleSort('lastName')}>Last Name</TableHead>
                    <TableHead className="cursor-pointer whitespace-nowrap p-2" onClick={() => handleSort('email')}>Email</TableHead>
                    <TableHead className="cursor-pointer whitespace-nowrap p-2" onClick={() => handleSort('phone')}>Phone</TableHead>
                    <TableHead className="cursor-pointer whitespace-nowrap p-2" onClick={() => handleSort('state')}>Registered State</TableHead>
                    <TableHead className="cursor-pointer whitespace-nowrap p-2" onClick={() => handleSort('year')}>Year</TableHead>
                    <TableHead className="cursor-pointer whitespace-nowrap p-2" onClick={() => handleSort('make')}>Make</TableHead>
                    <TableHead className="cursor-pointer whitespace-nowrap p-2" onClick={() => handleSort('model')}>Model</TableHead>
                    <TableHead className="cursor-pointer whitespace-nowrap p-2" onClick={() => handleSort('referrer')}>Referrer</TableHead>
                    <TableHead className="cursor-pointer whitespace-nowrap p-2" onClick={() => handleSort('createdAt')}>Date Created</TableHead>
                    <TableHead className="whitespace-nowrap p-2">Actions</TableHead>
                  </TableRow>
                </TableHeader>
                <TableBody>
                  {sortedLeads.map((item: any) => {
                    const lead = item.lead;
                    const vehicle = item.vehicle || {};
                    return (
                      <TableRow key={lead.id}>
                        <TableCell className="p-2 whitespace-nowrap">
                          <Select
                            value={lead.status}
                            onValueChange={(value) => handleStatusChange(lead.id, value)}
                          >
                            <SelectTrigger className="w-28">
                              <SelectValue />
                            </SelectTrigger>
                            <SelectContent>
                              <SelectItem value="new">New</SelectItem>
                              <SelectItem value="quoted">Quoted</SelectItem>
                              <SelectItem value="callback">Callback</SelectItem>
                              <SelectItem value="left-message">Left Message</SelectItem>
                              <SelectItem value="no-contact">No Contact</SelectItem>
                              <SelectItem value="wrong-number">Wrong Number</SelectItem>
                              <SelectItem value="fake-lead">Fake Lead</SelectItem>
                              <SelectItem value="not-interested">Not Interested</SelectItem>
                              <SelectItem value="duplicate-lead">Duplicate Lead</SelectItem>
                              <SelectItem value="dnc">DNC</SelectItem>
                              <SelectItem value="sold">Sold</SelectItem>
                            </SelectContent>
                          </Select>
                        </TableCell>
                        <TableCell className="p-2 whitespace-nowrap">{lead.id}</TableCell>
                        <TableCell className="p-2 whitespace-nowrap">{lead.firstName}</TableCell>
                        <TableCell className="p-2 whitespace-nowrap">{lead.lastName}</TableCell>
                        <TableCell className="p-2 whitespace-nowrap">{lead.email}</TableCell>
                        <TableCell className="p-2 whitespace-nowrap">{lead.phone}</TableCell>
                        <TableCell className="p-2 whitespace-nowrap">{lead.state}</TableCell>
                        <TableCell className="p-2 whitespace-nowrap">{vehicle.year || '-'}</TableCell>
                        <TableCell className="p-2 whitespace-nowrap">{vehicle.make || '-'}</TableCell>
                        <TableCell className="p-2 whitespace-nowrap">{vehicle.model || '-'}</TableCell>
                        <TableCell className="p-2 whitespace-nowrap">{lead.referrer || lead.source || '-'}</TableCell>
                        <TableCell className="p-2 whitespace-nowrap">
                          {lead.createdAt
                            ? new Date(lead.createdAt).toLocaleString('en-US', { timeZone: 'America/New_York' })
                            : ''}
                        </TableCell>
                        <TableCell className="p-2 whitespace-nowrap">
                          <Button size="sm" variant="outline" asChild>
                            <Link href={`/admin/leads/${lead.id}`}>
                              <Eye className="h-4 w-4 mr-1" />
                              View
                            </Link>
                          </Button>
                        </TableCell>
                      </TableRow>
                    );
                  })}
                  {sortedLeads.length === 0 && (
                    <TableRow>
                      <TableCell colSpan={13} className="text-center py-8 text-gray-500">
                        No leads found matching your criteria
                      </TableCell>
                    </TableRow>
                  )}
                </TableBody>
              </Table>
            </div>
          </CardContent>
        </Card>
      </div>
    </div>
  );
}<|MERGE_RESOLUTION|>--- conflicted
+++ resolved
@@ -29,7 +29,6 @@
 
   const { data: leadsData, isLoading } = useQuery({
     queryKey: ['/api/admin/leads'],
-<<<<<<< HEAD
     queryFn: async () => {
       const res = await fetch('/api/admin/leads', {
         headers: getAuthHeaders()
@@ -43,15 +42,6 @@
       return res.json();
     },
     enabled: authenticated,
-=======
-    queryFn: () =>
-      fetch('/api/admin/leads', {
-        headers: getAuthHeaders()
-      }).then(res => {
-        if (!res.ok) throw new Error('Failed to fetch leads');
-        return res.json();
-      }),
->>>>>>> 0191ab42
     refetchInterval: 5000,
     refetchOnWindowFocus: true,
     staleTime: 0,
